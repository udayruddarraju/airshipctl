--- conflicted
+++ resolved
@@ -167,10 +167,7 @@
 }
 
 func (e ErrEmptyContextName) Error() string {
-<<<<<<< HEAD
 	return "Context name must not be empty."
-=======
-	return "you must specify a non-empty context name"
 }
 
 // ErrDecodingCredentials returned when the given string cannot be decoded
@@ -180,5 +177,4 @@
 
 func (e ErrDecodingCredentials) Error() string {
 	return fmt.Sprintf("Error decoding credentials. String '%s' cannot not be decoded", e.Given)
->>>>>>> 318895d8
 }